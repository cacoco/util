--- conflicted
+++ resolved
@@ -60,6 +60,7 @@
         right.respond { b => k((a,b)) }
       }
     }
+
     override def apply(timeout: Duration): Option[(A,B)] = {
       val startTime = System.currentTimeMillis
       Future.this.apply(timeout) flatMap { a =>
@@ -119,37 +120,28 @@
     }
   }
 
-  def setResultIfEmpty(result: A) = {
-    if (this.result.isDefined) false
-    else {
-      // don't want to execute callbacks in synchronized block
-      val res = synchronized {
-        // need to check again to avoid race-condition
-        if (this.result.isDefined) false
-        else {
-          this.result = Some(result)
-<<<<<<< HEAD
-        }
-        computations foreach(_(result))
-        true
-=======
+  def setResultIfEmpty(newResult: A) = {
+    if (result.isDefined) false else {
+      val didSetResult = synchronized {
+        if (result.isDefined) false else {
+          result = Some(newResult)
           true
         }
       }
-      if (res) computations foreach(_(result))
-      res
->>>>>>> fbdf10a8
+      if (didSetResult) computations foreach(_(newResult))
+      didSetResult
     }
   }
 
   def respond(k: A => Unit) {
-    if (result.isDefined) k(result.get)
-    else {
-      // don't want to execute callbacks in synchronized block
-      val isDefined = synchronized {
-        result.isDefined || { computations += k; false }
+    result map(k) getOrElse {
+      val wasDefined = synchronized {
+        if (result.isDefined) true else {
+          computations += k
+          false
+        }
       }
-      if (isDefined) k(result.get)
+      if (wasDefined) result map(k)
     }
   }
 }